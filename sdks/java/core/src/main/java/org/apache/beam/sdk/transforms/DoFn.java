--- conflicted
+++ resolved
@@ -21,10 +21,7 @@
 import static com.google.common.base.Preconditions.checkNotNull;
 import static com.google.common.base.Preconditions.checkState;
 
-<<<<<<< HEAD
-=======
 import com.google.auto.value.AutoValue;
->>>>>>> f2fe1ae4
 import java.io.Serializable;
 import java.lang.annotation.Documented;
 import java.lang.annotation.ElementType;
@@ -33,22 +30,16 @@
 import java.lang.annotation.Target;
 import java.util.HashMap;
 import java.util.Map;
-<<<<<<< HEAD
-=======
 import javax.annotation.Nullable;
 import org.apache.beam.sdk.Pipeline;
 import org.apache.beam.sdk.annotations.Experimental;
 import org.apache.beam.sdk.annotations.Experimental.Kind;
->>>>>>> f2fe1ae4
 import org.apache.beam.sdk.options.PipelineOptions;
 import org.apache.beam.sdk.transforms.Combine.CombineFn;
 import org.apache.beam.sdk.transforms.display.DisplayData;
 import org.apache.beam.sdk.transforms.display.HasDisplayData;
 import org.apache.beam.sdk.transforms.reflect.DoFnInvoker;
-<<<<<<< HEAD
-=======
 import org.apache.beam.sdk.transforms.splittabledofn.RestrictionTracker;
->>>>>>> f2fe1ae4
 import org.apache.beam.sdk.transforms.windowing.BoundedWindow;
 import org.apache.beam.sdk.transforms.windowing.PaneInfo;
 import org.apache.beam.sdk.util.Timer;
@@ -392,20 +383,12 @@
     <RestrictionT> RestrictionTracker<RestrictionT> restrictionTracker();
   }
 
-<<<<<<< HEAD
-  /** A placeholder for testing handling of output types during {@link DoFn} reflection. */
-=======
   /** Receives values of the given type. */
->>>>>>> f2fe1ae4
   public interface OutputReceiver<T> {
     void output(T output);
   }
 
-<<<<<<< HEAD
-  /** A placeholder for testing handling of input types during {@link DoFn} reflection. */
-=======
   /** Provides a single value of the given type. */
->>>>>>> f2fe1ae4
   public interface InputProvider<T> {
     T get();
   }
@@ -686,18 +669,6 @@
   public @interface Teardown {
   }
 
-<<<<<<< HEAD
-  /**
-   * Returns an {@link Aggregator} with aggregation logic specified by the
-   * {@link CombineFn} argument. The name provided must be unique across
-   * {@link Aggregator}s created within the {@link DoFn}. Aggregators can only be created
-   * during pipeline construction.
-   *
-   * @param name the name of the aggregator
-   * @param combiner the {@link CombineFn} to use in the aggregator
-   * @return an aggregator for the provided name and combiner in the scope of
-   *         this {@link DoFn}
-=======
   /**
    * Annotation for the method that maps an element to an initial restriction for a <a
    * href="https://s.apache.org/splittable-do-fn">splittable</a> {@link DoFn}.
@@ -850,7 +821,6 @@
    * @param name the name of the aggregator
    * @param combiner the {@link CombineFn} to use in the aggregator
    * @return an aggregator for the provided name and combiner in the scope of this {@link DoFn}
->>>>>>> f2fe1ae4
    * @throws NullPointerException if the name or combiner is null
    * @throws IllegalArgumentException if the given name collides with another aggregator in this
    *     scope
