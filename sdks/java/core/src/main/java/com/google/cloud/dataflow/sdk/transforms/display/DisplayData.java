/*
 * Licensed to the Apache Software Foundation (ASF) under one
 * or more contributor license agreements.  See the NOTICE file
 * distributed with this work for additional information
 * regarding copyright ownership.  The ASF licenses this file
 * to you under the Apache License, Version 2.0 (the
 * "License"); you may not use this file except in compliance
 * with the License.  You may obtain a copy of the License at
 *
 *     http://www.apache.org/licenses/LICENSE-2.0
 *
 * Unless required by applicable law or agreed to in writing, software
 * distributed under the License is distributed on an "AS IS" BASIS,
 * WITHOUT WARRANTIES OR CONDITIONS OF ANY KIND, either express or implied.
 * See the License for the specific language governing permissions and
 * limitations under the License.
 */
package com.google.cloud.dataflow.sdk.transforms.display;

import static com.google.common.base.Preconditions.checkArgument;
import static com.google.common.base.Preconditions.checkNotNull;

import com.google.cloud.dataflow.sdk.transforms.DoFn;
import com.google.cloud.dataflow.sdk.transforms.PTransform;
import com.google.cloud.dataflow.sdk.transforms.ParDo;
import com.google.common.collect.ImmutableMap;
import com.google.common.collect.Maps;
import com.google.common.collect.Sets;

import com.fasterxml.jackson.annotation.JsonGetter;
import com.fasterxml.jackson.annotation.JsonInclude;

import org.apache.avro.reflect.Nullable;
import org.joda.time.Duration;
import org.joda.time.Instant;
import org.joda.time.format.DateTimeFormatter;
import org.joda.time.format.ISODateTimeFormat;

import java.util.Collection;
import java.util.Map;
import java.util.Objects;
import java.util.Set;

/**
 * Static display metadata associated with a pipeline component. Display data is useful for
 * pipeline runner UIs and diagnostic dashboards to display details about
 * {@link PTransform PTransforms} that make up a pipeline.
 *
 * <p>Components specify their display data by implementing the {@link HasDisplayData}
 * interface.
 */
public class DisplayData {
  private static final DisplayData EMPTY = new DisplayData(Maps.<Identifier, Item>newHashMap());
  private static final DateTimeFormatter TIMESTAMP_FORMATTER = ISODateTimeFormat.dateTime();

  private final ImmutableMap<Identifier, Item> entries;

  private DisplayData(Map<Identifier, Item> entries) {
    this.entries = ImmutableMap.copyOf(entries);
  }

  /**
   * Default empty {@link DisplayData} instance.
   */
  public static DisplayData none() {
    return EMPTY;
  }

  /**
   * Collect the {@link DisplayData} from a component. This will traverse all subcomponents
   * specified via {@link Builder#include} in the given component. Data in this component will be in
   * a namespace derived from the component.
   */
  public static DisplayData from(HasDisplayData component) {
    checkNotNull(component);
    return InternalBuilder.forRoot(component).build();
  }

  public Collection<Item> items() {
    return entries.values();
  }

  public Map<Identifier, Item> asMap() {
    return entries;
  }

  @Override
  public String toString() {
    StringBuilder builder = new StringBuilder();
    boolean isFirstLine = true;
    for (Item entry : entries.values()) {
      if (isFirstLine) {
        isFirstLine = false;
      } else {
        builder.append("\n");
      }

      builder.append(entry);
    }

    return builder.toString();
  }

  private static String convertNamespace(Class<?> nsClass) {
    return nsClass.getName();
  }

  /**
   * Utility to build up display metadata from a component and its included
   * subcomponents.
   */
  public interface Builder {
    /**
     * Register display metadata from the specified subcomponent. For example, a {@link ParDo}
     * transform includes display metadata from the encapsulated {@link DoFn}.
     */
    Builder include(HasDisplayData subComponent);

    /**
     * Register display metadata from the specified subcomponent, using the specified namespace.
     * For example, a {@link ParDo} transform includes display metadata from the encapsulated
     * {@link DoFn}.
     */
    Builder include(HasDisplayData subComponent, Class<?> namespace);

    /**
     * Register the given string display metadata. The metadata item will be registered with type
     * {@link DisplayData.Type#STRING}, and is identified by the specified key and namespace from
     * the current transform or component.
     */
    ItemBuilder add(String key, String value);

    /**
     * Register the given numeric display metadata. The metadata item will be registered with type
     * {@link DisplayData.Type#INTEGER}, and is identified by the specified key and namespace from
     * the current transform or component.
     */
    ItemBuilder add(String key, long value);

    /**
     * Register the given floating point display metadata. The metadata item will be registered with
     * type {@link DisplayData.Type#FLOAT}, and is identified by the specified key and namespace
     * from the current transform or component.
     */
    ItemBuilder add(String key, double value);

    /**
     * Register the given floating point display metadata. The metadata item will be registered with
     * type {@link DisplayData.Type#BOOLEAN}, and is identified by the specified key and namespace
     * from the current transform or component.
     */
    ItemBuilder add(String key, boolean value);

    /**
     * Register the given timestamp display metadata. The metadata item will be registered with type
     * {@link DisplayData.Type#TIMESTAMP}, and is identified by the specified key and namespace from
     * the current transform or component.
     */
    ItemBuilder add(String key, Instant value);

    /**
     * Register the given duration display metadata. The metadata item will be registered with type
     * {@link DisplayData.Type#DURATION}, and is identified by the specified key and namespace from
     * the current transform or component.
     */
    ItemBuilder add(String key, Duration value);

    /**
     * Register the given class display metadata. The metadata item will be registered with type
     * {@link DisplayData.Type#JAVA_CLASS}, and is identified by the specified key and namespace
     * from the current transform or component.
     */
    ItemBuilder add(String key, Class<?> value);

    /**
     * Register the given display metadata. The input value will be inspected to see if it conforms
     * to one of the supported DisplayData types. Otherwise, it will be registered as a
     * {@link DisplayData.Type#STRING}, using the {@link Object#toString()} method to retrieve the
     * display value.
     *
     * <p> The added display data is identified by the specified key and namespace from the current
     * transform or component.
     */
    ItemBuilder add(String key, Object value);
  }

  /**
   * Utility to append optional fields to display metadata, or register additional display metadata
   * items.
   */
  public interface ItemBuilder extends Builder {
    /**
     * Add a human-readable label to describe the most-recently added metadata field.
     * A label is optional; if unspecified, UIs should display the metadata key to identify the
     * display item.
     *
     * <p>Specifying a null value will clear the label if it was previously defined.
     */
    ItemBuilder withLabel(@Nullable String label);

    /**
     * Add a link URL to the most-recently added display metadata. A link URL is optional and
     * can be provided to point the reader to additional details about the metadata.
     *
     * <p>Specifying a null value will clear the URL if it was previously defined.
     */
    ItemBuilder withLinkUrl(@Nullable String url);

    /**
     * Adds an explicit namespace to the most-recently added display metadata. The namespace
     * and key uniquely identify the display metadata.
     *
     * <p>Specifying a null value or leaving the namespace unspecified will default to
     * the registering instance's class.
     */
    ItemBuilder withNamespace(@Nullable Class<?> namespace);
  }

  /**
   * A display metadata item. DisplayData items are registered via {@link Builder#add} within
   * {@link HasDisplayData#populateDisplayData} implementations. Each metadata item is uniquely
   * identified by the specified key and namespace generated from the registering component's
   * class name.
   */
  public static class Item {
    private final String key;
    private final String ns;
    private final Type type;
    private final String value;
    private final String shortValue;
    private final String label;
    private final String url;

    private static <T> Item create(Class<?> nsClass, String key, Type type, T value) {
      FormattedItemValue formatted = type.format(value);
      String namespace = convertNamespace(nsClass);
      return new Item(
          namespace, key, type, formatted.getLongValue(), formatted.getShortValue(), null, null);
    }

    private Item(
        String namespace,
        String key,
        Type type,
        String value,
        String shortValue,
        String url,
        String label) {
      this.ns = namespace;
      this.key = key;
      this.type = type;
      this.value = value;
      this.shortValue = shortValue;
      this.url = url;
      this.label = label;
    }

    @JsonGetter("namespace")
    public String getNamespace() {
      return ns;
    }

    @JsonGetter("key")
    public String getKey() {
      return key;
    }

    /**
     * Retrieve the {@link DisplayData.Type} of display metadata. All metadata conforms to a
     * predefined set of allowed types.
     */
    @JsonGetter("type")
    public Type getType() {
      return type;
    }

    /**
     * Retrieve the value of the metadata item.
     */
    @JsonGetter("value")
    public String getValue() {
      return value;
    }

    /**
     * Return the optional short value for an item. Types may provide a short-value to displayed
     * instead of or in addition to the full {@link Item#value}.
     *
     * <p>Some display data types will not provide a short value, in which case the return value
     * will be null.
     */
    @JsonGetter("shortValue")
    @JsonInclude(JsonInclude.Include.NON_NULL)
    @Nullable
    public String getShortValue() {
      return shortValue;
    }

    /**
     * Retrieve the optional label for an item. The label is a human-readable description of what
     * the metadata represents. UIs may choose to display the label instead of the item key.
     *
     * <p>If no label was specified, this will return {@code null}.
     */
    @JsonGetter("label")
    @JsonInclude(JsonInclude.Include.NON_NULL)
    @Nullable
    public String getLabel() {
      return label;
    }

    /**
     * Retrieve the optional link URL for an item. The URL points to an address where the reader
     * can find additional context for the display metadata.
     *
     * <p>If no URL was specified, this will return {@code null}.
     */
    @JsonGetter("linkUrl")
    @JsonInclude(JsonInclude.Include.NON_NULL)
    @Nullable
    public String getLinkUrl() {
      return url;
    }

    @Override
    public String toString() {
      return String.format("%s:%s=%s", ns, key, value);
    }

    @Override
    public boolean equals(Object obj) {
      if (obj instanceof Item) {
        Item that = (Item) obj;
        return Objects.equals(this.ns, that.ns)
            && Objects.equals(this.key, that.key)
            && Objects.equals(this.type, that.type)
            && Objects.equals(this.value, that.value)
            && Objects.equals(this.shortValue, that.shortValue)
            && Objects.equals(this.label, that.label)
            && Objects.equals(this.url, that.url);
      }

      return false;
    }

    @Override
    public int hashCode() {
      return Objects.hash(
          this.ns,
          this.key,
          this.type,
          this.value,
          this.shortValue,
          this.label,
          this.url);
    }

    private Item withLabel(String label) {
      return new Item(this.ns, this.key, this.type, this.value, this.shortValue, this.url, label);
    }

    private Item withUrl(String url) {
      return new Item(this.ns, this.key, this.type, this.value, this.shortValue, url, this.label);
    }

    private Item withNamespace(Class<?> nsClass) {
      String namespace = convertNamespace(nsClass);
      return new Item(
          namespace, this.key, this.type, this.value, this.shortValue, this.url, this.label);
    }
  }

  /**
   * Unique identifier for a display metadata item within a component.
   * Identifiers are composed of the key they are registered with and a namespace generated from
   * the class of the component which registered the item.
   *
   * <p>Display metadata registered with the same key from different components will have different
   * namespaces and thus will both be represented in the composed {@link DisplayData}. If a
   * single component registers multiple metadata items with the same key, only the most recent
   * item will be retained; previous versions are discarded.
   */
  public static class Identifier {
    private final String ns;
    private final String key;

    public static Identifier of(Class<?> namespace, String key) {
<<<<<<< HEAD
      return of(convertNamespace(namespace), key);
=======
      return of(namespace.getName(), key);
>>>>>>> b13015c7
    }

    public static Identifier of(String namespace, String key) {
      return new Identifier(namespace, key);
    }

    private Identifier(String ns, String key) {
      this.ns = ns;
      this.key = key;
    }

    public String getNamespace() {
      return ns;
    }

    public String getKey() {
      return key;
    }

    @Override
    public boolean equals(Object obj) {
      if (obj instanceof Identifier) {
        Identifier that = (Identifier) obj;
        return Objects.equals(this.ns, that.ns)
          && Objects.equals(this.key, that.key);
      }

      return false;
    }

    @Override
    public int hashCode() {
      return Objects.hash(ns, key);
    }

    @Override
    public String toString() {
      return String.format("%s:%s", ns, key);
    }
  }

  /**
   * Display metadata type.
   */
  public enum Type {
    STRING {
      @Override
      boolean isCompatible(Object value) {
        return true; // Compatible with any type using Object.toString()
      }

      @Override
      FormattedItemValue format(Object value) {
        return new FormattedItemValue(value.toString());
      }
    },
    INTEGER {
      @Override
      boolean isCompatible(Object value) {
        return value instanceof Integer || value instanceof Long;
      }

      @Override
      FormattedItemValue format(Object value) {
        Number number = (Number) value;
        return new FormattedItemValue(Long.toString(number.longValue()));
      }
    },
    FLOAT {
      @Override
      boolean isCompatible(Object value) {
        return value instanceof Double || value instanceof Float;
      }

      @Override
      FormattedItemValue format(Object value) {
        return new FormattedItemValue(Double.toString((Double) value));
      }
    },
    BOOLEAN() {
      @Override
<<<<<<< HEAD
      boolean isCompatible(Object value) {
        return value instanceof Boolean;
      }

      @Override
=======
>>>>>>> b13015c7
      FormattedItemValue format(Object value) {
        return new FormattedItemValue(Boolean.toString((boolean) value));
      }
    },
    TIMESTAMP() {
      @Override
      boolean isCompatible(Object value) {
        return value instanceof Instant;
      }

      @Override
      FormattedItemValue format(Object value) {
        return new FormattedItemValue((TIMESTAMP_FORMATTER.print((Instant) value)));
      }
    },
    DURATION {
      @Override
      boolean isCompatible(Object value) {
        return value instanceof Duration;
      }

      @Override
      FormattedItemValue format(Object value) {
        return new FormattedItemValue(Long.toString(((Duration) value).getMillis()));
      }
    },
    JAVA_CLASS {
      @Override
      boolean isCompatible(Object value) {
        return value instanceof Class<?>;
      }

      @Override
      FormattedItemValue format(Object value) {
        Class<?> clazz = (Class<?>) value;
        return new FormattedItemValue(clazz.getName(), clazz.getSimpleName());
      }
    };

    /**
     * Format the display metadata value into a long string representation, and optionally
     * a shorter representation for display.
     *
     * <p>Internal-only. Value objects can be safely cast to the expected Java type.
     */
    abstract FormattedItemValue format(Object value);

    /**
     * Determine whether the given value is compatible for the DisplayData type.
     */
    abstract boolean isCompatible(Object value);

    /**
     * Infer the {@link Type} for the given object.
     */
    static Type inferFrom(Object value) {
      Set<Type> types = Sets.newHashSet(Type.values());
      types.remove(STRING); // String is default

      for (Type type : types) {
        if (type.isCompatible(value)) {
          return type;
        }
      }

      return STRING;
    }
  }

  static class FormattedItemValue {
    private final String shortValue;
    private final String longValue;

    private FormattedItemValue(String longValue) {
      this(longValue, null);
    }

    private FormattedItemValue(String longValue, String shortValue) {
      this.longValue = longValue;
      this.shortValue = shortValue;
    }

<<<<<<< HEAD
    String getLongValue () {
=======
    String getLongValue() {
>>>>>>> b13015c7
      return this.longValue;
    }

    String getShortValue() {
      return this.shortValue;
    }
  }

  private static class InternalBuilder implements ItemBuilder {
    private final Map<Identifier, Item> entries;
    private final Set<Object> visited;

    private Class<?> latestNs;
    private Item latestItem;

    private InternalBuilder() {
      this.entries = Maps.newHashMap();
      this.visited = Sets.newIdentityHashSet();
    }

    private static InternalBuilder forRoot(HasDisplayData instance) {
      InternalBuilder builder = new InternalBuilder();
      builder.include(instance);
      return builder;
    }

    @Override
    public Builder include(HasDisplayData subComponent) {
      checkNotNull(subComponent);
      return include(subComponent, subComponent.getClass());
    }

    @Override
    public Builder include(HasDisplayData subComponent, Class<?> namespace) {
      checkNotNull(subComponent);
<<<<<<< HEAD

      commitLatest();
=======
>>>>>>> b13015c7
      boolean newComponent = visited.add(subComponent);
      if (newComponent) {
        Class prevNs = this.latestNs;
        this.latestNs = namespace;
        subComponent.populateDisplayData(this);
        this.latestNs = prevNs;
      }

      return this;
    }

    @Override
    public ItemBuilder add(String key, String value) {
      checkNotNull(value);
      return addItem(key, Type.STRING, value);
    }

    @Override
    public ItemBuilder add(String key, long value) {
      return addItem(key, Type.INTEGER, value);
    }

    @Override
    public ItemBuilder add(String key, double value) {
      return addItem(key, Type.FLOAT, value);
    }

    @Override
    public ItemBuilder add(String key, boolean value) {
      return addItem(key, Type.BOOLEAN, value);
    }

    @Override
    public ItemBuilder add(String key, Instant value) {
      checkNotNull(value);
      return addItem(key, Type.TIMESTAMP, value);
    }

    @Override
    public ItemBuilder add(String key, Duration value) {
      checkNotNull(value);
      return addItem(key, Type.DURATION, value);
    }

    @Override
    public ItemBuilder add(String key, Class<?> value) {
      checkNotNull(value);
      return addItem(key, Type.JAVA_CLASS, value);
    }

    @Override
    public ItemBuilder add(String key, Object value) {
      checkNotNull(value);
      Type type = Type.inferFrom(value);
      return addItem(key, type, value);
    }

    private ItemBuilder addItem(String key, Type type, Object value) {
      checkNotNull(key);
      checkArgument(!key.isEmpty());

      commitLatest();
      latestItem = Item.create(latestNs, key, type, value);

      return this;
    }

    private void commitLatest() {
      if (latestItem == null) {
        return;
      }

      Identifier id = Identifier.of(latestItem.getNamespace(), latestItem.getKey());
      if (entries.containsKey(id)) {
        throw new IllegalArgumentException("DisplayData key already exists. All display data "
            + "for a component must be registered with a unique key.\nKey: " + id);
      }

      entries.put(id, latestItem);
      latestItem = null;
    }

    @Override
    public ItemBuilder withLabel(String label) {
      latestItem = latestItem.withLabel(label);
      return this;
    }

    @Override
    public ItemBuilder withLinkUrl(String url) {
      latestItem = latestItem.withUrl(url);
      return this;
    }

    @Override
    public ItemBuilder withNamespace(@Nullable Class<?> namespace) {
      latestItem = latestItem.withNamespace(namespace);
      return this;
    }

    private DisplayData build() {
      commitLatest();
      return new DisplayData(this.entries);
    }
  }
}<|MERGE_RESOLUTION|>--- conflicted
+++ resolved
@@ -385,11 +385,7 @@
     private final String key;
 
     public static Identifier of(Class<?> namespace, String key) {
-<<<<<<< HEAD
       return of(convertNamespace(namespace), key);
-=======
-      return of(namespace.getName(), key);
->>>>>>> b13015c7
     }
 
     public static Identifier of(String namespace, String key) {
@@ -471,14 +467,11 @@
     },
     BOOLEAN() {
       @Override
-<<<<<<< HEAD
       boolean isCompatible(Object value) {
         return value instanceof Boolean;
       }
 
       @Override
-=======
->>>>>>> b13015c7
       FormattedItemValue format(Object value) {
         return new FormattedItemValue(Boolean.toString((boolean) value));
       }
@@ -561,11 +554,7 @@
       this.shortValue = shortValue;
     }
 
-<<<<<<< HEAD
-    String getLongValue () {
-=======
     String getLongValue() {
->>>>>>> b13015c7
       return this.longValue;
     }
 
@@ -601,11 +590,8 @@
     @Override
     public Builder include(HasDisplayData subComponent, Class<?> namespace) {
       checkNotNull(subComponent);
-<<<<<<< HEAD
 
       commitLatest();
-=======
->>>>>>> b13015c7
       boolean newComponent = visited.add(subComponent);
       if (newComponent) {
         Class prevNs = this.latestNs;
